# 📘 Project README: Family AI Assistant ("Budget Buddy+")

## Overview

**Budget Buddy+** is a personalized AI assistant designed to help manage personal finances through YNAB integration, with future plans to evolve into a multi-skilled household agent. The system leverages LLMs (OpenAI and DeepSeek), `pydantic-ai`, a FastAPI backend, and real-time streaming UI with HTMX and Server-Sent Events (SSE).

---

## 🔧 Current Functionality (v1.0)

### 💼 Budgeting Assistant

#### ✅ Core Features

* **Budget Overview** – Summarizes budget, account, and category information.
* **Transactions** – View, create, and delete individual transactions.
* **Scheduled Payments** – Manage recurring transactions with create, update, and delete operations.
* **Category Budgeting** – Set or update monthly and overall budget targets.
* **Overspending Detection** – Highlights overspent categories automatically.

#### 🔄 Tools & APIs

* Tools implemented using `pydantic.BaseModel` inputs
* Conversion between euros and YNAB milliunits handled automatically
* GET requests use file-backed JSON caching

#### 🌐 Frontend

* HTMX chat interface with Markdown streaming via SSE
* Quick prompt buttons, chat export, session reset
* Upload support for receipts (WIP for OCR)
* Voice input/output toggle (browser speech recognition + synthesis)

#### 🧠 Language Models

* **budget\_agent** uses OpenAI GPT-4.1
* **reasoning\_agent** uses DeepSeek Reasoner for complex planning

---

## 🧪 Architecture Overview

### 🗂️ Project Structure

* `main.py` – FastAPI entrypoint
* `budget_agent.py` – Core assistant + tools
* `ynab_sdk_client.py` – Cached YNAB SDK wrapper
* `chat.html` / `messages.html` – Stream-based chat UI
* `.ynab_cache/` – Cached API responses
* `chat_history.db` – SQLite logging of conversations

---

## 🔮 Future Vision (v2.0+)

### 👪 Multi-Skilled Family Assistant

Planned evolution into a general-purpose agent hub:

| Agent          | Domain                                 |
| -------------- | -------------------------------------- |
| Budget Agent   | Financial planning, YNAB integration   |
| Calendar Agent | Sync with Todoist or Google Calendar   |
| Meal Agent     | Weekly meals + budget-aligned shopping |
| Tutor Agent    | Educational enrichment for kids        |
| Wellness Agent | Journaling, check-ins, reminders       |

Each sub-agent will:

* Expose tool schemas for orchestration
* Return structured output (markdown, JSON, summaries)
* Use memory/state to track family-specific context

### 🔭 Roadmap

*

---

## 🔒 Privacy & Security

* All data local (SQLite, cache)
* YNAB and LLM API keys stored in `.env`
* No tracking or external sync

---

## 📦 Requirements

```
fastapi
uvicorn
python-dotenv
pydantic
pydantic-ai
httpx
jinja2
python-multipart
ynab-sdk
```

---

## 🚀 Running Locally

1. In the repository root folder, create a .env file
2. Add your OpenAI API key, YNAB API token and main YNAB Budget ID like so:

```
YNAB_TOKEN={YNAB_API_KEY}
OAI_KEY={OPENAI_API_KEY}
YNAB_BUDGET_ID={MAIN_YNAB_BUDGET_ID}
```

3. Run the app

```bash
uvicorn main:app --reload
```

Open your browser at [http://localhost:8000](http://localhost:8000)

### Running in staging/offline mode

If you want to start the server without providing real YNAB or OpenAI credentials
set the `STAGING` environment variable. In this mode the app returns placeholder
responses and skips external API calls:

```bash
export STAGING=true
uvicorn main:app --reload
```

This is useful for containerized test environments where secrets are unavailable.
<<<<<<< HEAD
When running in staging the app also seeds `localdb/budget.db` with dummy
accounts and transactions so you can verify database writes without real YNAB
data.

To perform a cold start in a fresh container:

```bash
pip install -r requirements.txt
export STAGING=true
uvicorn main:app --host 0.0.0.0 --port 8000
```
=======
>>>>>>> 258643e4

### Optional: Daily 7:00 AM Ingestion

This project can run a time-based job inside the FastAPI/uvicorn process that executes daily at a configured time (defaults to 07:00) to fetch recent transactions and optionally let the AI agent review and adjust categories.

Enable by adding to your `.env`:

```
# Turn the scheduler on
ENABLE_DAILY_INGESTION=true

# Time and timezone
DAILY_INGESTION_HOUR=7
DAILY_INGESTION_MINUTE=0
SCHED_TZ=UTC  # e.g., Europe/Berlin, America/New_York

# Ensure only one instance runs the job
SCHEDULER_LEADER=true  # set false on other replicas/workers

# Optional: allow the AI agent to perform tool-driven adjustments
ENABLE_DAILY_AI_REVIEW=false
```

Notes:
- If you run multiple uvicorn workers or replicas, only one should have `SCHEDULER_LEADER=true` to avoid duplicate executions.
- When developing with `--reload`, prefer leaving the scheduler disabled or ensure only one process is designated as leader.

### Deploying behind a reverse proxy (base path)

If you serve the app under a subpath (e.g., `/budget-buddy/`), set the base path in `config.py`:

```
# config.py
BASE_PATH = "/budget-buddy"
```

The app uses this value as FastAPI's `root_path`, and all links are generated with `request.url_for(...)`, so they respect the base path automatically. Leave `BASE_PATH = ""` for root deployment.

---

## 🧭 Operations Runbooks

See `docs/runbooks.md` for admin runbooks covering ingestion (backfill/delta/CSV), category sync and mapping behavior, basic reconcile steps, and questionnaire exports with hash verification.

---

## 🙌 Acknowledgments

Created by Richard for household use. Powered by open tools, collaborative AI design, and a vision for intelligent family infrastructure.

> "Built with ❤️, tested on chaos, and improved with every grocery run."<|MERGE_RESOLUTION|>--- conflicted
+++ resolved
@@ -132,7 +132,7 @@
 ```
 
 This is useful for containerized test environments where secrets are unavailable.
-<<<<<<< HEAD
+
 When running in staging the app also seeds `localdb/budget.db` with dummy
 accounts and transactions so you can verify database writes without real YNAB
 data.
@@ -144,8 +144,6 @@
 export STAGING=true
 uvicorn main:app --host 0.0.0.0 --port 8000
 ```
-=======
->>>>>>> 258643e4
 
 ### Optional: Daily 7:00 AM Ingestion
 
